1.1.6 - 2015-08-??

<<<<<<< HEAD
 - remove project file configuration functionality from the plugin (already removed upstream) - #28
 - PIT 1.1.6 by default
 - simplify internal release process and switch to Gradle 2.x - minimal required Gradle version is 2.0 - #30
=======
 - support for plugin configuration parameters - #29 
 - remove project file functionality from the plugin - #28
>>>>>>> 7ce12518

1.1.5 - SKIPPED

1.1.4 - 2015-02-12

 - official support for PIT plugins - #17
 - support for integration tests in separate modules - #25
 - PIT and its runtime dependencies no longer put on additional classPath (with tests and code to mutate)
 - PIT 1.1.4 by default

1.1.2 - 2014-12-26

 - better workaround for issue with not applied Java plugin when using new Gradle plugin mechanism - #21
 - PIT 1.1.3 by default

1.1.1 - 2014-10-10

 - fix incompatibility with the new Gradle plugin mechanism - #21

1.1.0 - 2014-10-08

 - change plugin id to 'info.solidsoft.pitest' to be complaint with [Gradle plugin portal](http://plugins.gradle.org/) [**breaking change**]
 - make plugin available through [Gradle plugin portal](http://plugins.gradle.org/) - #19
 - add base automatic functional tests - #22
 - make it easier to manually override PIT dependencies - #20
 - PIT 1.1.0 by default

1.0.0 - 2014-05-21

 - follow new PIT version numbering scheme
 - fix: pitest task fails on dependencies with parent packaged as pom - #15
 - fix: wrong includedGroups/excludedGroups parameter names - #13 (contributed by @gvsmirnov)
 - move PIT dependencies from project scope to rootProject.buildscript scope - #12
 - adjust to PIT 1.0.0
 - upgrade Gradle Wrapper to 1.12

0.33.0 - 2014-04-25

 - fix: broken PIT version override mechanism with configuration parameter - #7
 - PIT is started as separate Java process with its own classpath - new `mainProcessJvmArgs` configuration parameter
 - adjust to PIT 0.33
 - change `jvmArgs` configuration parameter type from `String` to `List<String>` [potential breaking change]
 - upgrade Gradle Wrapper to 1.11

0.32.0 - 2013-12-28

 - adjust to PIT 0.32
 - break compatibility with PIT <0.32 (due to internal refactoring in PIT)
 - make targetClass configuration parameter optional when project group is defined - #5
 - remove deprecation warnings - minimal required Gradle version is 1.6
 - less verbose debug logging
 - upgrade Gradle Wrapper to 1.10

0.31.0 - SKIPPED

0.30.1 - 2013-08-04

 - fix: task no longer always up-to-date for empty java source directory set - #2
 - add support for additional test source sets - #3
 - add support for additional main source sets
 - remove `sourceDirs` configuration property - `mainSourceSets` should be used instead [potential breaking change]
 - add dynamic task dependencies based on selected test source sets
 - better interoperability with Windows
 - upgrade Gradle Wrapper version to 1.6

0.30.0 - 2013-05-10

 - adjust to PIT 0.30
 - artifacts availability in Maven Central Repository

0.29.0 - 2012-11-15

 - adjust to PIT 0.29
 - add default mode for incrementalAnalysis
 - add Gradle Wrapper

0.28.0 - 2012-08-14

 - initial release<|MERGE_RESOLUTION|>--- conflicted
+++ resolved
@@ -1,13 +1,9 @@
 1.1.6 - 2015-08-??
 
-<<<<<<< HEAD
+ - support for plugin configuration parameters - #29
  - remove project file configuration functionality from the plugin (already removed upstream) - #28
  - PIT 1.1.6 by default
  - simplify internal release process and switch to Gradle 2.x - minimal required Gradle version is 2.0 - #30
-=======
- - support for plugin configuration parameters - #29 
- - remove project file functionality from the plugin - #28
->>>>>>> 7ce12518
 
 1.1.5 - SKIPPED
 
