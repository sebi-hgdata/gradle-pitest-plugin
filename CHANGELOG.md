--- conflicted
+++ resolved
@@ -1,7 +1,8 @@
-<<<<<<< HEAD
 1.1.3 - 2015-02-??
 
+ - official support for PIT plugins - #17
  - support for integration tests in separate modules - #25
+ - PIT and its runtime dependencies no longer put on additional classPath (with tests and code to mutate)
 
 1.1.2 - 2014-12-26
 
@@ -9,11 +10,8 @@
  - PIT 1.1.3 by default
 
 1.1.1 - 2014-10-10
-=======
-1.1.2 - 2014-??-??
->>>>>>> 5463a7c0
 
- - PIT and its runtime dependencies no longer put on additional classPath (with tests and code to mutate)
+ - fix incompatibility with the new Gradle plugin mechanism - #21
 
 1.1.0 - 2014-10-08
 
